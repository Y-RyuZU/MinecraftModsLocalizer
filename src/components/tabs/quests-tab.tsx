--- conflicted
+++ resolved
@@ -39,7 +39,6 @@
         // Get FTB quest files
         const ftbQuestFiles = await FileService.getFTBQuestFiles(directory);
 
-<<<<<<< HEAD
         // Get Better Quests files
         const betterQuestFiles = await FileService.getBetterQuestFiles(directory);
 
@@ -106,78 +105,6 @@
             } catch (error) {
                 console.error(`Failed to analyze Better quest: ${questFile}`, error);
             }
-=======
-  // Translate quests
-  const handleTranslate = async (
-    selectedTargets: TranslationTarget[], 
-    targetLanguage: string,
-    translationService: TranslationService,
-    setCurrentJobId: (jobId: string | null) => void,
-    addTranslationResult: (result: TranslationResult) => void,
-    /* eslint-disable-next-line @typescript-eslint/no-unused-vars */
-    selectedDirectory: string // for API compatibility, not used
-  ) => {
-    // Reset whole progress tracking
-    setCompletedChunks(0);
-    setWholeProgress(0);
-    
-    // For quests, each quest file represents one logical processing unit
-    // However, we need to consider the actual chunks that will be created by the translation service
-    let totalChunksCount = 0;
-    for (const target of selectedTargets) {
-      try {
-        // Read quest file to estimate chunk count
-        const content = await FileService.readTextFile(target.path);
-        // Create a temporary job to see how many chunks it would generate
-        const tempJob = translationService.createJob(
-          { content },
-          targetLanguage,
-          target.name
-        );
-        totalChunksCount += tempJob.chunks.length;
-      } catch {
-        // If we can't analyze the file, assume 1 chunk
-        totalChunksCount += 1;
-      }
-    }
-    
-    setTotalChunks(totalChunksCount);
-    console.log(`QuestsTab: Set totalChunks to ${totalChunksCount} for ${selectedTargets.length} quest files`);
-    
-    // Translate each quest
-    for (let i = 0; i < selectedTargets.length; i++) {
-      const target = selectedTargets[i];
-      setProgress(Math.round((i / selectedTargets.length) * 100));
-      
-      try {
-        // Read quest file
-        const content = await FileService.readTextFile(target.path);
-        
-        // Create a translation job with a simple key-value structure
-        const job = translationService.createJob(
-          { content },
-          targetLanguage,
-          target.name
-        );
-        
-        // Store the job ID
-        setCurrentJobId(job.id);
-        
-        // Start the translation job
-        await translationService.startJob(job.id);
-        
-        // Get the completed job to check chunk count
-        const completedJob = translationService.getJob(job.id);
-        
-        // Increment by the actual number of chunks processed
-        if (completedJob && completedJob.chunks) {
-          for (let chunkIndex = 0; chunkIndex < completedJob.chunks.length; chunkIndex++) {
-            incrementCompletedChunks();
-          }
-        } else {
-          // Fallback to single increment if chunks not available
-          incrementCompletedChunks();
->>>>>>> 0eda3a1d
         }
 
         setQuestTranslationTargets(targets);
