--- conflicted
+++ resolved
@@ -1,14 +1,6 @@
-import {TranslationService, TranslationJob} from "./translation-service";
-import {TranslationResult, TranslationTargetType} from "../types/minecraft";
-import {invoke} from "@tauri-apps/api/core";
-import {ErrorLogger} from "../utils/error-logger";
-import { TRANSLATION_DEFAULTS } from "../constants/defaults";
-import { backupService, type CreateBackupOptions } from "./backup-service";
+import { TranslationService, TranslationJob } from "./translation-service";
+import { TranslationResult, TranslationTargetType } from "../types/minecraft";
 
-/**
- * Shared translation runner for all tabs.
- * Processes jobs chunk-by-chunk, checks for cancellation, and reports progress/results.
- */
 export interface RunTranslationJobsOptions<T extends TranslationJob = TranslationJob> {
     jobs: T[];
     translationService: TranslationService;
@@ -57,11 +49,6 @@
 
     for (let i = 0; i < jobs.length; i++) {
         const job = jobs[i];
-
-        // Set session information for comprehensive logging
-        job.totalFiles = jobs.length;
-        job.currentFileIndex = i + 1;
-
         if (onJobStart) onJobStart(job, i);
         if (setCurrentJobId) setCurrentJobId(job.id);
 
@@ -69,20 +56,6 @@
         job.status = "processing";
         job.startTime = Date.now();
 
-        // Log initial file progress
-        await logFileProgress(
-            job.currentFileName || `File ${i + 1}`,
-            i + 1,
-            jobs.length,
-            0,
-            job.chunks.length,
-            0,
-            getTotalKeysInJob(job)
-        );
-
-        let failedChunksCount = 0;
-        const maxFailedChunks = Math.ceil(job.chunks.length * TRANSLATION_DEFAULTS.maxFailedChunksRatio);
-        
         for (let chunkIndex = 0; chunkIndex < job.chunks.length; chunkIndex++) {
             // Check for cancellation
             if (translationService.isJobInterrupted(job.id)) {
@@ -92,12 +65,6 @@
                 break;
             }
             const chunk = job.chunks[chunkIndex];
-            
-            // Skip already failed chunks
-            if (chunk.status === "failed") {
-                continue;
-            }
-            
             chunk.status = "processing";
             try {
                 const translatedContent = await translationService.translateChunk(
@@ -105,78 +72,16 @@
                     job.targetLanguage,
                     job.id
                 );
-                
-                // Check if translation actually produced content
-                if (!translatedContent || Object.keys(translatedContent).length === 0) {
-                    // Handle empty content as a failure without throwing
-                    console.log(`[TranslationRunner] Translation returned empty content for chunk ${chunkIndex} - possible API key issue`);
-                    chunk.status = "failed";
-                    chunk.error = "Translation returned empty content - possible API key issue";
-                    chunk.translatedContent = {};
-                    failedChunksCount++;
-                    
-                    // Log the failure
-                    const errorMessage = "API key is not configured or translation failed";
-                    if (errorMessage.includes("API key")) {
-                        console.log(`[TranslationRunner] API key error detected, stopping job immediately`);
-                        job.status = "failed";
-                        job.error = errorMessage;
-                        break;
-                    }
-                } else {
-                    chunk.translatedContent = translatedContent;
-                    chunk.status = "completed";
-                }
+                chunk.translatedContent = translatedContent;
+                chunk.status = "completed";
             } catch (error) {
                 chunk.status = "failed";
                 chunk.error = error instanceof Error ? error.message : String(error);
-                failedChunksCount++;
-                
-                // Log the failure
-                console.log(`[TranslationRunner] Chunk ${chunkIndex} failed:`, error);
-                
-                // If it's an API key error, stop the entire job immediately
-                const errorMessage = error instanceof Error ? error.message : String(error);
-                if (errorMessage.includes("API key is not configured") || 
-                    errorMessage.includes("API key is not set") ||
-                    errorMessage.includes("Incorrect API key provided")) {
-                    console.log(`[TranslationRunner] API key error detected, stopping job immediately`);
-                    job.status = "failed";
-                    job.error = errorMessage;
-                    break;
-                }
-                
-                // If too many chunks fail, stop processing this job
-                if (failedChunksCount > maxFailedChunks && maxFailedChunks > 0) {
-                    console.log(`[TranslationRunner] Too many failed chunks (${failedChunksCount}/${job.chunks.length}), stopping job`);
-                    job.status = "failed";
-                    job.error = `Too many chunks failed (${failedChunksCount}/${job.chunks.length})`;
-                    break;
-                }
             }
-
+            
             // Increment chunk-level progress once per chunk (only if chunk tracking is used)
-            if (incrementCompletedChunks) {
-                console.log(`[TranslationRunner] Incrementing completed chunks for job ${job.id}, chunk ${chunkIndex + 1}/${job.chunks.length}`);
-                incrementCompletedChunks();
-            }
+            if (incrementCompletedChunks) incrementCompletedChunks();
             if (onJobChunkComplete) onJobChunkComplete(job, chunkIndex);
-
-            // Log updated file progress after chunk completion
-            const completedChunks = job.chunks.filter(c => c.status === "completed").length;
-            const completedKeys = job.chunks
-                .filter(c => c.status === "completed")
-                .reduce((sum, c) => sum + Object.keys(c.content).length, 0);
-
-            await logFileProgress(
-                job.currentFileName || `File ${i + 1}`,
-                i + 1,
-                jobs.length,
-                completedChunks,
-                job.chunks.length,
-                completedKeys,
-                getTotalKeysInJob(job)
-            );
         }
 
         // If interrupted, stop processing further jobs
@@ -188,70 +93,21 @@
         // Mark job as complete
         job.status = job.chunks.every((c: import("./translation-service").TranslationChunk) => c.status === "completed") ? "completed" : "failed";
         job.endTime = Date.now();
-
-        // Log performance metrics for this job
-        const jobDuration = job.endTime - job.startTime;
-        const jobTotalKeys = getTotalKeysInJob(job);
-        const keysPerSecond = jobTotalKeys / (jobDuration / 1000);
-
-        await logPerformanceMetrics(
-            `Job Translation`,
-            jobDuration,
-            undefined,
-            `${jobTotalKeys} keys, ${keysPerSecond.toFixed(2)} keys/sec, ${job.chunks.length} chunks`
-        );
-
         if (onJobComplete) onJobComplete(job, i);
 
         // Write output and report result
         const outputPath = getOutputPath(job);
         const content = getResultContent(job);
         let writeSuccess = true;
-
+        
         try {
-            // Create backup before writing output (if enabled and session ID provided)
-            if (enableBackup && sessionId) {
-                try {
-                    // Determine source name for backup
-                    const sourceName = job.currentFileName || job.id || `${type}_${i + 1}`;
-                    
-                    // Calculate file size estimate
-                    const contentSize = JSON.stringify(content).length;
-                    
-                    // Create backup options
-                    const backupOptions: CreateBackupOptions = {
-                        type,
-                        sourceName,
-                        targetLanguage,
-                        sessionId,
-                        filePaths: [outputPath], // Path where the output will be written
-                        statistics: {
-                            totalKeys: getTotalKeysInJob(job),
-                            successfulTranslations: job.chunks.filter(c => c.status === "completed").length,
-                            fileSize: contentSize
-                        }
-                    };
-                    
-                    // Create the backup
-                    const backupInfo = await backupService.createBackup(backupOptions);
-                    console.log(`[TranslationRunner] Backup created for ${sourceName}: ${backupInfo.metadata.id}`);
-                } catch (backupError) {
-                    // Log backup error but don't fail the translation
-                    console.warn(`[TranslationRunner] Failed to create backup for job ${job.id}:`, backupError);
-                    await ErrorLogger.logError(`Backup creation failed for job ${job.id}`, backupError, type);
-                }
-            }
-            
             await writeOutput(job, outputPath, content);
         } catch (error) {
-            await ErrorLogger.logError(`Failed to write output for job ${job.id}`, error, type);
+            console.error(`Failed to write output for job ${job.id}:`, error);
             writeSuccess = false;
         }
 
         if (onResult) {
-            // Check if content is actually valid (not empty)
-            const hasValidContent = content && Object.keys(content).length > 0;
-            
             onResult({
                 type,
                 id: type === "mod" ? (job.currentFileName || job.id) : job.id,
@@ -259,96 +115,18 @@
                 targetLanguage,
                 content,
                 outputPath,
-                success: job.status === "completed" && writeSuccess && hasValidContent
+                success: writeSuccess && job.status === "completed",
+                sessionId,
+                enableBackup
             });
         }
 
-        // Increment mod-level progress when entire job is complete (only if mod tracking is used)
-        if (incrementCompletedMods) {
-            console.log(`[TranslationRunner] Incrementing completed mods for job ${job.id}`);
-            incrementCompletedMods();
-        }
+        // Increment mod-level progress if applicable
+        if (incrementCompletedMods) incrementCompletedMods();
+        
+        // Increment whole progress
+        if (incrementWholeProgress) incrementWholeProgress();
     }
+
     if (setCurrentJobId) setCurrentJobId(null);
-}
-
-/**
- * Log file progress with detailed status
- * @param fileName Name of the file
- * @param fileIndex Current file index (1-based)
- * @param totalFiles Total number of files
- * @param chunksCompleted Chunks completed for this file
- * @param totalChunks Total chunks for this file
- * @param keysCompleted Keys completed for this file
- * @param totalKeys Total keys for this file
- */
-async function logFileProgress(
-    fileName: string,
-    fileIndex: number,
-    totalFiles: number,
-    chunksCompleted: number,
-    totalChunks: number,
-    keysCompleted: number,
-    totalKeys: number
-): Promise<void> {
-    try {
-        await invoke('log_file_progress', {
-            fileName: fileName,
-            fileIndex: fileIndex,
-            totalFiles: totalFiles,
-            chunksCompleted: chunksCompleted,
-            totalChunks: totalChunks,
-            keysCompleted: keysCompleted,
-            totalKeys: totalKeys
-        });
-    } catch (error) {
-        await ErrorLogger.logError('logFileProgress', error, 'TRANSLATION_PROGRESS');
-    }
-}
-
-<<<<<<< HEAD
-/**
- * Get total number of keys in a translation job
- * @param job Translation job
- * @returns Total number of keys
- */
-function getTotalKeysInJob(job: TranslationJob): number {
-    return job.chunks.reduce((sum, chunk) => sum + Object.keys(chunk.content).length, 0);
-}
-
-/**
- * Log performance metrics for debugging
- * @param operation Operation name
- * @param durationMs Duration in milliseconds
- * @param memoryUsageMb Optional memory usage in MB
- * @param additionalInfo Optional additional information
- */
-async function logPerformanceMetrics(
-    operation: string,
-    durationMs: number,
-    memoryUsageMb?: number,
-    additionalInfo?: string
-): Promise<void> {
-    try {
-        await invoke('log_performance_metrics', {
-            operation,
-            durationMs: durationMs,
-            memoryUsageMb: memoryUsageMb,
-            additionalInfo: additionalInfo
-        });
-    } catch (error) {
-        await ErrorLogger.logError('logPerformanceMetrics', error, 'PERFORMANCE');
-=======
-    if (onResult) {
-      onResult({
-        type,
-        id: type === "mod" ? (job.currentFileName || job.id) : job.id,
-        displayName: job.currentFileName || job.id,
-        targetLanguage,
-        content,
-        outputPath,
-        success: job.status === "completed" && writeSuccess
-      });
->>>>>>> 0eda3a1d
-    }
 }